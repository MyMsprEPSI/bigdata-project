--- conflicted
+++ resolved
@@ -433,10 +433,6 @@
         except Exception as e:
             logger.error(f"❌ Erreur extraction 2022 : {str(e)}")
             return None
-<<<<<<< HEAD
-        
-        
-=======
 
     def extract_demographic_data(self, excel_path):
         """
@@ -496,7 +492,6 @@
             logger.error(f"Détails: {traceback.format_exc()}")
             return None
 
->>>>>>> 1bad7398
     def extract_life_expectancy_data(self, file_path):
         """
         Charge le fichier CSV 'valeurs_anuelles.csv' contenant les données d'espérance de vie à la naissance.
@@ -605,56 +600,6 @@
             logger.error(f"❌ Fichier non trouvé : {excel_path}")
             return None
 
-<<<<<<< HEAD
-    def extract_demographic_data(self, excel_path):
-        """
-        Extrait les données démographiques à partir d'un fichier Excel (XLS ou XLSX).
-        Si le fichier est en XLS, il est converti en XLSX puis les feuilles (à partir de la deuxième)
-        sont fusionnées en un CSV. Ce CSV est ensuite lu par Spark pour obtenir un DataFrame.
-        """
-        if not os.path.exists(excel_path):
-            logger.error(f"❌ Fichier Excel non trouvé : {excel_path}")
-            return None
-
-        logger.info(f"📥 Extraction des données démographiques depuis : {excel_path}")
-
-        try:
-            # Déterminer l'extension et définir un chemin pour le CSV fusionné
-            base, ext = os.path.splitext(excel_path)
-            csv_path = base + "_merged.csv"
-
-            if ext.lower() == ".xls":
-                # Convertir le fichier XLS en XLSX
-                xlsx_path = base + ".xlsx"
-                logger.info("Conversion du fichier XLS en XLSX...")
-                convert_excel_to_xlsx(excel_path, xlsx_path)
-                logger.info(f"Conversion réussie : {xlsx_path}")
-                # Fusionner les feuilles de l'XLSX en CSV
-                logger.info("Fusion des feuilles Excel...")
-                extract_and_merge_excel(xlsx_path, csv_path)
-            elif ext.lower() == ".xlsx":
-                logger.info("Fusion des feuilles Excel...")
-                extract_and_merge_excel(excel_path, csv_path)
-            else:
-                logger.error("Format de fichier non supporté pour les données démographiques.")
-                return None
-
-            # Lecture du CSV fusionné avec Spark (le séparateur est ';')
-            df_union = self.spark.read.option("header", "true").option("sep", ";").csv(csv_path)
-            logger.info("✅ Fusion et lecture des données démographiques réussies.")
-            df_union.show(5, truncate=False)
-            return df_union
-        except Exception as e:
-            logger.error(f"❌ Erreur lors de l'extraction des données démographiques : {str(e)}")
-            logger.error(f"Détails: {traceback.format_exc()}")
-            return None
-
-
-
-
-
-
-=======
         logger.info(f"📥 Extraction des données de sécurité depuis : {excel_path}")
 
         try:
@@ -689,7 +634,6 @@
             )
             logger.error(f"Détails : {traceback.format_exc()}")
             return None
->>>>>>> 1bad7398
 
     def stop(self):
         """
